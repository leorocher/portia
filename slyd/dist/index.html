<!DOCTYPE html>
<html>
  <head>
    <meta charset="utf-8">
    <meta http-equiv="X-UA-Compatible" content="IE=edge">
    <title>Portia</title>
    <meta name="description" content="">
    <meta name="viewport" content="width=device-width, initial-scale=1">

    <base href="/" />
<meta name="portia-web/config/environment" content="%7B%22modulePrefix%22%3A%22portia-web%22%2C%22environment%22%3A%22production%22%2C%22baseURL%22%3A%22/%22%2C%22EmberENV%22%3A%7B%22FEATURES%22%3A%7B%7D%7D%2C%22APP%22%3A%7B%7D%2C%22contentSecurityPolicyHeader%22%3A%22Content-Security-Policy-Report-Only%22%2C%22contentSecurityPolicy%22%3A%7B%22default-src%22%3A%22%27none%27%22%2C%22script-src%22%3A%22%27self%27%22%2C%22font-src%22%3A%22%27self%27%22%2C%22connect-src%22%3A%22%27self%27%22%2C%22img-src%22%3A%22%27self%27%22%2C%22style-src%22%3A%22%27self%27%22%2C%22media-src%22%3A%22%27self%27%22%7D%2C%22exportApplicationGlobal%22%3Afalse%7D" />

    <link rel="stylesheet" href="assets/vendor-496affb9d6de60dbf38bf38e1f52b4cb.css">
    <link rel="stylesheet" href="assets/portia-web-2644ec62757cb674e453fb0a3953674d.css">

    
  </head>
  <body>
    

    <script src="assets/vendor-41ea90093d58b0e7566f080f1c698011.js"></script>
<<<<<<< HEAD
    <script src="assets/portia-web-1dcffbe25471ac4f8d1427e42dd40147.js"></script>
=======
    <script src="assets/portia-web-abdd1622340d4b690ef6c4b215c684d1.js"></script>
>>>>>>> 8dd18dee

    
  </body>
</html><|MERGE_RESOLUTION|>--- conflicted
+++ resolved
@@ -19,11 +19,7 @@
     
 
     <script src="assets/vendor-41ea90093d58b0e7566f080f1c698011.js"></script>
-<<<<<<< HEAD
-    <script src="assets/portia-web-1dcffbe25471ac4f8d1427e42dd40147.js"></script>
-=======
     <script src="assets/portia-web-abdd1622340d4b690ef6c4b215c684d1.js"></script>
->>>>>>> 8dd18dee
 
     
   </body>
